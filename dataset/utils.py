--- conflicted
+++ resolved
@@ -15,11 +15,11 @@
 from tqdm import tqdm
 from webdataset import TarWriter
 
-from utils.logging import logger
+from configs.tokens.tokens import HF_TOKEN
 from dataset.imagenet_classes import classes
 from dataset.dataset_preprocessing import DatasetLoader
 from diffusion.model.modules.ae import AutoencoderKL
-from configs.tokens.tokens import HF_TOKEN
+from utils.logging import logger
 
 
 def precompute_dataset_len(batch_size: int, split: Literal["train", "val"] = "train") -> int:
@@ -89,7 +89,7 @@
     Computes and collect latent from model and image embeddings.
 
     :param model: The model to get latent from.
-    :param img_embedder: The unclip model to get image embeddings.
+    :param unclip: The unclip model to get image embeddings.
     :param dataloder: The dataloader to iterate over.
     :param output_path: The path of directory to store latent.
     :param samples_per_shard: The number of samples per shard file.
@@ -101,51 +101,6 @@
     shard_writer = None
     shard_sample_count = 0
     
-<<<<<<< HEAD
-    for _, (imgs, targets) in enumerate(tqdm(iterable=dataloader,total=dataloader.nsamples)):
-        imgs, targets = imgs.to(device), targets.to(device)
-        with torch.no_grad():
-            # convert to cpu to write .tar
-            latents = model.encode(imgs).cpu()
-            targets = targets.cpu().numpy()
-            # get image embeddiing and convert it to cpu
-            embedds = unclip.img_embedder(imgs)
-            embedds = unclip.img_proj(embedds)
-            embedds = unclip.norm(embedds)
-            embedds = embedds.cpu()
-
-        for latent, label, embedd in zip(latents, targets, embedds):
-            # create new shard for every samples_per_shard
-            if sample_id % samples_per_shard == 0:
-                if shard_writer:
-                    shard_writer.close()
-                shard_writer = TarWriter(f"{output_path}/latent-{shard_id:04d}.tar")
-                shard_id += 1
-
-            # serialize numpy latent in buffer
-            latent_buffer = io.BytesIO()
-            np.save(latent_buffer, latent.numpy())
-            latent_buffer.seek(0)
-            # compress npy
-            compressed_latent = zlib.compress(latent_buffer.read())
-            # serialize numpy embedding in buffer and compress
-            embedd_buffer = io.BytesIO()
-            np.save(embedd_buffer, embedd.numpy())
-            embedd_buffer.seek(0)
-            compressed_embedd = zlib.compress(embedd_buffer.read())
-
-            # write serialized data into the shard
-            shard_writer.write({
-                '__key__': f"{sample_id:07d}",
-                'latent.npy.zlib': compressed_latent,
-                'embedd.npy.zlib': compressed_embedd,
-                'cls.txt': str(label)
-            })
-            sample_id += 1
-
-    if shard_writer:
-        shard_writer.close()
-=======
     try:
         for imgs, targets in tqdm(iterable=dataloader, total=dataloader.nsamples):
             logger.debug("Processing a new batch of images...")
@@ -154,8 +109,13 @@
                 # move to cpu to write .tar
                 latents = model.encode(imgs).cpu()
                 targets = targets.cpu().numpy()
+                # get image embeddiing and convert it to cpu
+                embedds = unclip.img_embedder(imgs)
+                embedds = unclip.img_proj(embedds)
+                embedds = unclip.norm(embedds)
+                embedds = embedds.cpu()
 
-            for latent, label in tqdm(iterable=zip(latents, targets), total=len(latents), leave=None):
+            for latent, label, embedd in tqdm(iterable=zip(latents, targets, embedds), total=len(latents), leave=None):
                 # create new shard for every samples_per_shard
                 if sample_id % samples_per_shard == 0:
                     if shard_writer:
@@ -172,11 +132,17 @@
                 latent_buffer.seek(0)
                 # compress npy
                 compressed_latent = zlib.compress(latent_buffer.read())
+                # serialize numpy embedding in buffer and compress
+                embedd_buffer = io.BytesIO()
+                np.save(embedd_buffer, embedd.numpy())
+                embedd_buffer.seek(0)
+                compressed_embedd = zlib.compress(embedd_buffer.read())
 
-                # write serialized latent into the shard
+                # write serialized data into the shard
                 shard_writer.write({
                     '__key__': f"{sample_id:07d}",
                     'latent.npy.zlib': compressed_latent,
+                    'embedd.npy.zlib': compressed_embedd,
                     'cls.txt': str(label)
                 })
                 logger.debug(f"Sample {sample_id} written to shard {shard_id - 1}.")
@@ -189,30 +155,23 @@
         if shard_writer:
             shard_writer.close()
             logger.info(f"Closed final shard {shard_id - 1} with {shard_sample_count} samples.")
->>>>>>> 70450631
 
 
 if __name__ == "__main__":
     parser = argparse.ArgumentParser()
     parser.add_argument("--output_path", type=str, default="data/imagenet_latent")
     parser.add_argument("--samples_per_shard", type=int, default=1000)
-<<<<<<< HEAD
+    parser.add_argument("--dataset", type=str, choices=["train", "val", "both"], default="both",
+                        help="Choose the dataset to process: 'train', 'val', or 'both'.")
     parser.add_argument("--cfg_path", type=str)
     parser.add_argument("--ckpt_path", type=str)
-=======
-    parser.add_argument("--dataset", type=str, choices=["train", "val", "both"], default="both",
-                        help="Choose the dataset to process: 'train', 'val', or 'both'.")
->>>>>>> 70450631
     args = parser.parse_args()
     
     handler = DatasetLoader(
         hf_token=HF_TOKEN,
-<<<<<<< HEAD
-        cache_dir=args.data_path,
         batch_size=64,
+        streaming=False,
     )
-    train_dataloader = handler.make_dataloader(split="train")
-    test_dataloader = handler.make_dataloader(split="val")
     model = AutoencoderKL()
     model.eval().to('cuda')
     cfg = OmegaConf.load(args.cfg_path)
@@ -221,24 +180,13 @@
         {k: v for k, v in torch.load(args.ckpt_path, map_location='cuda').items() if not 'ae' in k},
         strict=False)
     unclip.eval()
-    compute_latent_dataset(model, unclip, train_dataloader, f"{args.output_path}/train", args.samples_per_shard)
-    compute_latent_dataset(model, unclip, test_dataloader, f"{args.output_path}/val", args.samples_per_shard)
-    
-=======
-        batch_size=64,
-        streaming=False,
-    )
-    model = AutoencoderKL()
-    model.eval().to('cuda')
-    
     # Process based on the selected dataset
     if args.dataset in ["train", "both"]:
         train_dataloader = handler.make_dataloader(split="train")
         logger.info("Computing latents on training dataset...")
-        compute_latent_dataset(model, train_dataloader, f"{args.output_path}/train", args.samples_per_shard)
+        compute_latent_dataset(model, unclip, train_dataloader, f"{args.output_path}/train", args.samples_per_shard)
     
     if args.dataset in ["val", "both"]:
         test_dataloader = handler.make_dataloader(split="val")
         logger.info("Computing latents on validation dataset...")
-        compute_latent_dataset(model, test_dataloader, f"{args.output_path}/val", args.samples_per_shard)
->>>>>>> 70450631
+        compute_latent_dataset(model, unclip, test_dataloader, f"{args.output_path}/val", args.samples_per_shard)